--- conflicted
+++ resolved
@@ -375,11 +375,7 @@
         if (name === 'deviceId') return ''; // Ensure 'deviceId' is not set
         return 'mockVal';
       });
-
-<<<<<<< HEAD
-      /** Call the main 'run' function. */
-=======
->>>>>>> 666fad71
+    
       await main.run();
 
       /** Expect 'setFailed' to have been called with the specific error message. */
@@ -387,13 +383,7 @@
       /** Expect 'error' not to have been called. */
       expect(errorMock).not.toHaveBeenCalled();
     });
-
-<<<<<<< HEAD
-    /**
-     * Test that an error is thrown if 'deviceOS' input is missing when 'deviceId' is not provided.
-     */
-=======
->>>>>>> 666fad71
+    
     it(`should throw an error if 'deviceOS' input is missing`, async () => {
       /**
        * Mock 'getInput' to simulate missing 'deviceOS' and 'deviceId'.
@@ -403,11 +393,7 @@
         if (name === 'deviceId') return ''; // Ensure 'deviceId' is not set
         return 'mockVal';
       });
-
-<<<<<<< HEAD
-      /** Call the main 'run' function. */
-=======
->>>>>>> 666fad71
+    
       await main.run();
 
       /** Expect 'setFailed' to have been called with the specific error message. */
